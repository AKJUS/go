// Copyright (c) 2020 Tulir Asokan
//
// This Source Code Form is subject to the terms of the Mozilla Public
// License, v. 2.0. If a copy of the MPL was not distributed with this
// file, You can obtain one at http://mozilla.org/MPL/2.0/.

package event

import (
	"encoding/json"

	"maunium.net/go/mautrix/id"
)

type RelationType string

const (
	RelReplace    RelationType = "m.replace"
	RelReference  RelationType = "m.reference"
	RelAnnotation RelationType = "m.annotation"
	RelReply      RelationType = "net.maunium.reply"
)

type RelatesTo struct {
	Type    RelationType
	EventID id.EventID
	Key     string
}

type serializableInReplyTo struct {
	EventID id.EventID `json:"event_id,omitempty"`
}

type serializableRelatesTo struct {
	InReplyTo *serializableInReplyTo `json:"m.in_reply_to,omitempty"`

	Type    RelationType `json:"rel_type,omitempty"`
	EventID id.EventID   `json:"event_id,omitempty"`
	Key     string       `json:"key,omitempty"`
}

func (rel *RelatesTo) GetReplaceID() id.EventID {
	if rel.Type == RelReplace {
		return rel.EventID
	}
	return ""
}

func (rel *RelatesTo) GetReferenceID() id.EventID {
	if rel.Type == RelReference {
		return rel.EventID
	}
	return ""
}

func (rel *RelatesTo) GetReplyID() id.EventID {
	if rel.Type == RelReply {
		return rel.EventID
	}
	return ""
}

func (rel *RelatesTo) GetAnnotationID() id.EventID {
	if rel.Type == RelAnnotation {
		return rel.EventID
	}
	return ""
}

func (rel *RelatesTo) GetAnnotationKey() string {
	if rel.Type == RelAnnotation {
		return rel.Key
	}
	return ""
}

func (rel *RelatesTo) UnmarshalJSON(data []byte) error {
	var srel serializableRelatesTo
	if err := json.Unmarshal(data, &srel); err != nil {
		return err
	}
	if len(srel.Type) > 0 {
		rel.Type = srel.Type
		rel.EventID = srel.EventID
		rel.Key = srel.Key
	} else if srel.InReplyTo != nil && len(srel.InReplyTo.EventID) > 0 {
		rel.Type = RelReply
		rel.EventID = srel.InReplyTo.EventID
		rel.Key = ""
	}
	return nil
}

func (rel *RelatesTo) MarshalJSON() ([]byte, error) {
	srel := serializableRelatesTo{Type: rel.Type, EventID: rel.EventID, Key: rel.Key}
<<<<<<< HEAD
=======
	if rel.Type == RelReply {
		srel.InReplyTo = &serializableInReplyTo{rel.EventID}
	}
>>>>>>> 3af22dc5
	return json.Marshal(&srel)
}

type RelationChunkItem struct {
	Type    RelationType `json:"type"`
	EventID string       `json:"event_id,omitempty"`
	Key     string       `json:"key,omitempty"`
	Count   int          `json:"count,omitempty"`
}

type RelationChunk struct {
	Chunk []RelationChunkItem `json:"chunk"`

	Limited bool `json:"limited"`
	Count   int  `json:"count"`
}

type AnnotationChunk struct {
	RelationChunk
	Map map[string]int `json:"-"`
}

type serializableAnnotationChunk AnnotationChunk

func (ac *AnnotationChunk) UnmarshalJSON(data []byte) error {
	if err := json.Unmarshal(data, (*serializableAnnotationChunk)(ac)); err != nil {
		return err
	}
	ac.Map = make(map[string]int)
	for _, item := range ac.Chunk {
		ac.Map[item.Key] += item.Count
	}
	return nil
}

func (ac *AnnotationChunk) Serialize() RelationChunk {
	ac.Chunk = make([]RelationChunkItem, len(ac.Map))
	i := 0
	for key, count := range ac.Map {
		ac.Chunk[i] = RelationChunkItem{
			Type:  RelAnnotation,
			Key:   key,
			Count: count,
		}
	}
	return ac.RelationChunk
}

type EventIDChunk struct {
	RelationChunk
	List []string `json:"-"`
}

type serializableEventIDChunk EventIDChunk

func (ec *EventIDChunk) UnmarshalJSON(data []byte) error {
	if err := json.Unmarshal(data, (*serializableEventIDChunk)(ec)); err != nil {
		return err
	}
	for _, item := range ec.Chunk {
		ec.List = append(ec.List, item.EventID)
	}
	return nil
}

func (ec *EventIDChunk) Serialize(typ RelationType) RelationChunk {
	ec.Chunk = make([]RelationChunkItem, len(ec.List))
	for i, eventID := range ec.List {
		ec.Chunk[i] = RelationChunkItem{
			Type:    typ,
			EventID: eventID,
		}
	}
	return ec.RelationChunk
}

type Relations struct {
	Raw map[RelationType]RelationChunk `json:"-"`

	Annotations AnnotationChunk `json:"m.annotation,omitempty"`
	References  EventIDChunk    `json:"m.reference,omitempty"`
	Replaces    EventIDChunk    `json:"m.replace,omitempty"`
}

type serializableRelations Relations

func (relations *Relations) UnmarshalJSON(data []byte) error {
	if err := json.Unmarshal(data, &relations.Raw); err != nil {
		return err
	}
	return json.Unmarshal(data, (*serializableRelations)(relations))
}

func (relations *Relations) MarshalJSON() ([]byte, error) {
	if relations.Raw == nil {
		relations.Raw = make(map[RelationType]RelationChunk)
	}
	relations.Raw[RelAnnotation] = relations.Annotations.Serialize()
	relations.Raw[RelReference] = relations.References.Serialize(RelReference)
	relations.Raw[RelReplace] = relations.Replaces.Serialize(RelReplace)
	return json.Marshal(relations.Raw)
}<|MERGE_RESOLUTION|>--- conflicted
+++ resolved
@@ -93,12 +93,9 @@
 
 func (rel *RelatesTo) MarshalJSON() ([]byte, error) {
 	srel := serializableRelatesTo{Type: rel.Type, EventID: rel.EventID, Key: rel.Key}
-<<<<<<< HEAD
-=======
 	if rel.Type == RelReply {
 		srel.InReplyTo = &serializableInReplyTo{rel.EventID}
 	}
->>>>>>> 3af22dc5
 	return json.Marshal(&srel)
 }
 
